--- conflicted
+++ resolved
@@ -18,24 +18,14 @@
              run: |
                 asdf plugin add scarb
                 asdf install scarb 2.8.4
-<<<<<<< HEAD
-                asdf install scarb 2.10.1
-                asdf global scarb latest
-=======
                 asdf install scarb 2.9.2
                 asdf global scarb 2.9.2
->>>>>>> ca096001
                 asdf plugin add dojo https://github.com/dojoengine/asdf-dojo
                 asdf install dojo 1.2.1 
                 asdf global dojo 1.2.1
                 asdf plugin add starknet-foundry
                 asdf install starknet-foundry 0.33.0
-<<<<<<< HEAD
-                asdf install starknet-foundry 0.37.0
-                asdf global starknet-foundry latest
-=======
                 asdf global starknet-foundry 0.33.0
->>>>>>> ca096001
            
            - name: Build contracts
              run: |
@@ -52,19 +42,8 @@
                 cd engine
                 scarb fmt --check
 
-<<<<<<< HEAD
-           - name: ERC20
-             run: |
-                cd erc/erc20
-                asdf global scarb 2.10.1
-                asdf global starknet-foundry 0.37.0
-                scarb build
-                scarb test
-                scarb fmt --check
-=======
       - name: Checkout code
         uses: actions/checkout@v3
->>>>>>> ca096001
 
       - name: Install plugins
         run: |
@@ -98,8 +77,8 @@
       - name: ERC20
         run: |
           cd erc/erc20
-          asdf global scarb 2.8.4
-          asdf global starknet-foundry 0.33.0
+          asdf global scarb 2.10.1
+          asdf global starknet-foundry 0.37.0
           scarb build
           scarb test
           scarb fmt --check
